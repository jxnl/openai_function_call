# Patching

Instructor enhances client functionality with three new keywords for backwards compatibility. This allows use of the enhanced client as usual, with structured output benefits.

- `response_model`: Defines the response type for `chat.completions.create`.
- `max_retries`: Determines retry attempts for failed `chat.completions.create` validations.
- `validation_context`: Provides extra context to the validation process.

The default mode is `instructor.Mode.TOOLS` which is the recommended mode for OpenAI clients. This mode is the most stable and is the most recommended for OpenAI clients. The other modes are for other clients and are not recommended for OpenAI clients.

## Tool Calling

This is the recommended method for OpenAI clients. It is the most stable as functions is being deprecated soon.

```python
import instructor
from openai import OpenAI

client = instructor.from_openai(OpenAI(), mode=instructor.Mode.TOOLS)
```

## Parallel Tool Calling

Parallel tool calling is also an option but you must set `response_model` to be `Iterable[Union[...]]` types since we expect an array of results. Check out [Parallel Tool Calling](./parallel.md) for more information.

```python
import instructor
from openai import OpenAI

client = instructor.from_openai(OpenAI(), mode=instructor.Mode.PARALLEL_TOOLS)
```

## Function Calling

Note that function calling is soon to be deprecated in favor of TOOL mode for OpenAI. But will still be supported for other clients.

```python
import instructor
from openai import OpenAI

client = instructor.from_openai(OpenAI(), mode=instructor.Mode.FUNCTIONS)
```

## JSON Mode

JSON mode uses OpenAI's JSON fromat for responses. by setting `response_format={"type": "json_object"}` in the `chat.completions.create` method.

```python
import instructor
from openai import OpenAI

client = instructor.from_openai(OpenAI(), mode=instructor.Mode.JSON)
```

## Markdown JSON Mode

This just asks for the response in JSON format, but it is not recommended, and may not be supported in the future, this is just left to support vision models and models provided by Databricks and will not give you the full benefits of instructor.

!!! warning "Experimental"

    This is not recommended, and may not be supported in the future, this is just left to support vision models and models provided by Databricks.

General syntax:
```python
import instructor
from openai import OpenAI

client = instructor.from_openai(OpenAI(), mode=instructor.Mode.MD_JSON)
```

<<<<<<< HEAD
## Gemini JSON Mode

This mode uses Gemini's response mimetype field to generate a response in JSON format using the schema provided.

```python
import instructor
import google.generativeai as genai

client = instructor.from_gemini(genai.GenerativeModel(), mode=instructor.Mode.MD_JSON)
=======
Databricks syntax:
```python
import instructor
import os
from openai import OpenAI

# Assuming Databricks environment variables are set
client = instructor.from_openai(
    OpenAI(
        api_key=os.environ["DATABRICKS_TOKEN"],
        base_url=f"{os.environ['DATABRICKS_HOST']}/serving-endpoints",
    ),
    mode=instructor.Mode.MD_JSON
)
>>>>>>> 391ae1c2
```<|MERGE_RESOLUTION|>--- conflicted
+++ resolved
@@ -52,6 +52,17 @@
 client = instructor.from_openai(OpenAI(), mode=instructor.Mode.JSON)
 ```
 
+### Gemini JSON Mode
+
+This mode uses Gemini's response mimetype field to generate a response in JSON format using the schema provided.
+
+```python
+import instructor
+import google.generativeai as genai
+
+client = instructor.from_gemini(genai.GenerativeModel(), mode=instructor.Mode.GEMINI_JSON)
+```
+
 ## Markdown JSON Mode
 
 This just asks for the response in JSON format, but it is not recommended, and may not be supported in the future, this is just left to support vision models and models provided by Databricks and will not give you the full benefits of instructor.
@@ -68,17 +79,7 @@
 client = instructor.from_openai(OpenAI(), mode=instructor.Mode.MD_JSON)
 ```
 
-<<<<<<< HEAD
-## Gemini JSON Mode
 
-This mode uses Gemini's response mimetype field to generate a response in JSON format using the schema provided.
-
-```python
-import instructor
-import google.generativeai as genai
-
-client = instructor.from_gemini(genai.GenerativeModel(), mode=instructor.Mode.MD_JSON)
-=======
 Databricks syntax:
 ```python
 import instructor
@@ -93,5 +94,4 @@
     ),
     mode=instructor.Mode.MD_JSON
 )
->>>>>>> 391ae1c2
 ```