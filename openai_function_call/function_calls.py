# MIT License
#
# Copyright (c) 2023 Jason Liu
#
# Permission is hereby granted, free of charge, to any person obtaining a copy
# of this software and associated documentation files (the "Software"), to deal
# in the Software without restriction, including without limitation the rights
# to use, copy, modify, merge, publish, distribute, sublicense, and/or sell
# copies of the Software, and to permit persons to whom the Software is
# furnished to do so, subject to the following conditions:
#
# The above copyright notice and this permission notice shall be included in all
# copies or substantial portions of the Software.
#
# THE SOFTWARE IS PROVIDED "AS IS", WITHOUT WARRANTY OF ANY KIND, EXPRESS OR
# IMPLIED, INCLUDING BUT NOT LIMITED TO THE WARRANTIES OF MERCHANTABILITY,
# FITNESS FOR A PARTICULAR PURPOSE AND NONINFRINGEMENT. IN NO EVENT SHALL THE
# AUTHORS OR COPYRIGHT HOLDERS BE LIABLE FOR ANY CLAIM, DAMAGES OR OTHER
# LIABILITY, WHETHER IN AN ACTION OF CONTRACT, TORT OR OTHERWISE, ARISING FROM,
# OUT OF OR IN CONNECTION WITH THE SOFTWARE OR THE USE OR OTHER DEALINGS IN THE
# SOFTWARE.

import json
from functools import wraps
<<<<<<< HEAD
from typing import Any, Callable

from pydantic import BaseModel, validate_arguments
=======
from typing import Any, Callable, Optional, List, Type
from pydantic import validate_arguments, BaseModel, create_model, Field
>>>>>>> 3498aa12


def _remove_a_key(d, remove_key) -> None:
    """Remove a key from a dictionary recursively"""
    if isinstance(d, dict):
        for key in list(d.keys()):
            if key == remove_key:
                del d[key]
            else:
                _remove_a_key(d[key], remove_key)


class openai_function:
    """
    Decorator to convert a function into an OpenAI function.

    This decorator will convert a function into an OpenAI function. The
    function will be validated using pydantic and the schema will be
    generated from the function signature.

    Example:
        ```python
        @openai_function
        def sum(a: int, b: int) -> int:
            return a + b

        completion = openai.ChatCompletion.create(
            ...
            messages=[{
                "content": "What is 1 + 1?",
                "role": "user"
            }]
        )
        sum.from_response(completion)
        # 2
        ```
    """

    def __init__(self, func: Callable) -> None:
        self.func = func
        self.validate_func = validate_arguments(func)
        parameters = self.validate_func.model.model_json_schema()
        parameters["properties"] = {
            k: v
            for k, v in parameters["properties"].items()
            if k not in ("v__duplicate_kwargs", "args", "kwargs")
        }
        parameters["required"] = sorted(
            parameters["properties"]
        )  # bug workaround see lc
        _remove_a_key(parameters, "title")
        _remove_a_key(parameters, "additionalProperties")
        self.openai_schema = {
            "name": self.func.__name__,
            "description": self.func.__doc__,
            "parameters": parameters,
        }
        self.model = self.validate_func.model

    def __call__(self, *args: Any, **kwargs: Any) -> Any:
        @wraps(self.func)
        def wrapper(*args, **kwargs):
            return self.validate_func(*args, **kwargs)

        return wrapper(*args, **kwargs)

    def from_response(self, completion, throw_error=True):
        """
        Parse the response from OpenAI's API and return the function call

        Parameters:
            completion (openai.ChatCompletion): The response from OpenAI's API
            throw_error (bool): Whether to throw an error if the response does not contain a function call

        Returns:
            result (any): result of the function call
        """
        message = completion.choices[0].message

        if throw_error:
            assert "function_call" in message, "No function call detected"
            assert (
                message["function_call"]["name"] == self.openai_schema["name"]
            ), "Function name does not match"

        function_call = message["function_call"]
        arguments = json.loads(function_call["arguments"])
        return self.validate_func(**arguments)


class OpenAISchema(BaseModel):
    @classmethod
    @property
    def openai_schema(cls):
<<<<<<< HEAD
        schema = cls.model_json_schema()

=======
        """
        Return the schema in the format of OpenAI's schema as jsonschema

        Note:
            Its important to add a docstring to describe how to best use this class, it will be included in the description attribute and be part of the prompt.

        Returns:
            model_json_schema (dict): A dictionary in the format of OpenAI's schema as jsonschema
        """
        schema = cls.schema()
>>>>>>> 3498aa12
        parameters = {
            k: v for k, v in schema.items() if k not in ("title", "description")
        }
        parameters["required"] = sorted(parameters["properties"])
        _remove_a_key(parameters, "title")
        return {
            "name": schema["title"],
            "description": schema["description"],
            "parameters": parameters,
        }

    @classmethod
    def from_response(cls, completion, throw_error=True):
        """Execute the function from the response of an openai chat completion

        Parameters:
            completion (openai.ChatCompletion): The response from an openai chat completion
            throw_error (bool): Whether to throw an error if the function call is not detected

        Returns:
            cls (OpenAISchema): An instance of the class
        """
        message = completion.choices[0].message

        if throw_error:
            assert "function_call" in message, "No function call detected"
            assert (
                message["function_call"]["name"] == cls.openai_schema["name"]
            ), "Function name does not match"

        function_call = message["function_call"]
        arguments = json.loads(function_call["arguments"])
        return cls(**arguments)


def openai_schema(cls):
    if not issubclass(cls, BaseModel):
        raise TypeError("Class must be a subclass of pydantic.BaseModel")

    @wraps(cls, updated=())
    class Wrapper(cls, OpenAISchema):  # type: ignore
        pass

    return Wrapper<|MERGE_RESOLUTION|>--- conflicted
+++ resolved
@@ -22,14 +22,8 @@
 
 import json
 from functools import wraps
-<<<<<<< HEAD
 from typing import Any, Callable
-
 from pydantic import BaseModel, validate_arguments
-=======
-from typing import Any, Callable, Optional, List, Type
-from pydantic import validate_arguments, BaseModel, create_model, Field
->>>>>>> 3498aa12
 
 
 def _remove_a_key(d, remove_key) -> None:
@@ -124,10 +118,6 @@
     @classmethod
     @property
     def openai_schema(cls):
-<<<<<<< HEAD
-        schema = cls.model_json_schema()
-
-=======
         """
         Return the schema in the format of OpenAI's schema as jsonschema
 
@@ -137,8 +127,7 @@
         Returns:
             model_json_schema (dict): A dictionary in the format of OpenAI's schema as jsonschema
         """
-        schema = cls.schema()
->>>>>>> 3498aa12
+        schema = cls.model_json_schema()
         parameters = {
             k: v for k, v in schema.items() if k not in ("title", "description")
         }
