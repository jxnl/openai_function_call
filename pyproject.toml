[tool.poetry]
name = "instructor"
version = "1.3.3"
description = "structured outputs for llm"
authors = ["Jason Liu <jason@jxnl.co>"]
license = "MIT"
readme = "README.md"
packages = [{ include = "instructor" }]
repository = "https://github.com/jxnl/instructor"

[tool.poetry.dependencies]
python = "^3.9"
openai = "^1.1.0"
pydantic = "^2.7.0"
docstring-parser = "^0.16"
typer = ">=0.9.0,<1.0.0"
rich = "^13.7.0"
aiohttp = "^3.9.1"
tenacity = "^8.2.3"
pydantic-core = "^2.18.0"
jiter = "^0.4.1"

# dependency versions for extras
fastapi = { version = "^0.109.2", optional = true }
redis = { version = "^5.0.1", optional = true }
diskcache = { version = "^5.6.3", optional = true }
pandas = { version = "^2.2.0", optional = true }
tabulate = { version = "^0.9.0", optional = true }
pydantic_extra_types = { version = "^2.6.0", optional = true }
litellm = { version = "^1.35.31", optional = true }
anthropic = { version = "^0.27.0", optional = true }
xmltodict = { version = "^0.13.0", optional = true }
groq = { version = "^0.4.2", optional = true }
cohere = { version = "^5.1.8", optional = true }
mistralai = { version = "^0.1.8", optional = true }
google-generativeai = { version = "^0.5.4", optional = true }
<<<<<<< HEAD
google-cloud-aiplatform = { version = "^1.53.0", optional = true }
=======
google-cloud-aiplatform = { version = "^1.52.0", optional = true }
>>>>>>> 8a3f365b
jsonref = { version = "^1.1.0", optional = true }

[tool.poetry.extras]
anthropic = ["anthropic", "xmltodict"]
groq = ["groq"]
cohere = ["cohere"]
test-docs = [
    "fastapi",
    "redis",
    "diskcache",
    "pandas",
    "tabulate",
    "pydantic_extra_types",
    "litellm",
    "anthropic",
    "groq",
    "cohere",
    "mistralai",
]
mistralai = ["mistralai"]
litellm = ["litellm"]
google-generativeai = ["google-generativeai"]
vertexai = ["google-cloud-aiplatform", "jsonref"]

[tool.poetry.scripts]
instructor = "instructor.cli.cli:app"

[tool.poetry.group.dev.dependencies]
pytest = "^7.4.0"
pytest-asyncio = "^0.21.1"
coverage = "^7.3.2"
pyright = "^1.1.360"
jsonref = "^1.1.0"

[tool.poetry.group.docs.dependencies]
mkdocs = "^1.4.3"
mkdocs-material = { extras = ["imaging"], version = "^9.5.9" }
mkdocstrings = "^0.22.0"
mkdocstrings-python = "^1.1.2"
pytest-examples = "^0.0.10"
mkdocs-jupyter = "^0.24.6"
mkdocs-rss-plugin = "^1.12.0"
mkdocs-minify-plugin = "^0.8.0"
mkdocs-redirects = "^1.2.1"

[tool.poetry.group.anthropic.dependencies]
anthropic = "^0.27.0"

[tool.poetry.group.test-docs.dependencies]
fastapi = "^0.109.2"
redis = "^5.0.1"
diskcache = "^5.6.3"
pandas = "^2.2.0"
tabulate = "^0.9.0"
pydantic_extra_types = "^2.6.0"
litellm = "^1.35.31"
anthropic = "^0.27.0"
xmltodict = "^0.13.0"
groq = "^0.4.2"
phonenumbers = "^8.13.33"
cohere = "^5.1.8"
mistralai = "^0.1.8"

[tool.poetry.group.litellm.dependencies]
litellm = "^1.35.31"

[tool.poetry.group.google-generativeai.dependencies]
google-generativeai = "^0.5.4"

[tool.poetry.group.vertexai.dependencies]
<<<<<<< HEAD
google-cloud-aiplatform = "^1.53.0"
jsonref = "^1.1.0"
=======
google-cloud-aiplatform = "^1.52.0"
>>>>>>> 8a3f365b

[build-system]
requires = ["poetry-core"]
build-backend = "poetry.core.masonry.api"

[tool.pyright]
include = ["instructor"]
exclude = [
    "**/node_modules",
    "**/__pycache__",
    "src/experimental",
    "src/typestubs",
    "**/tests/**",
]
pythonVersion = "3.9"
typeCheckingMode = "strict"
# Allow "redundant" runtime type-checking.
reportUnnecessaryIsInstance = "none"
reportUnnecessaryTypeIgnoreComment = "error"<|MERGE_RESOLUTION|>--- conflicted
+++ resolved
@@ -34,11 +34,7 @@
 cohere = { version = "^5.1.8", optional = true }
 mistralai = { version = "^0.1.8", optional = true }
 google-generativeai = { version = "^0.5.4", optional = true }
-<<<<<<< HEAD
 google-cloud-aiplatform = { version = "^1.53.0", optional = true }
-=======
-google-cloud-aiplatform = { version = "^1.52.0", optional = true }
->>>>>>> 8a3f365b
 jsonref = { version = "^1.1.0", optional = true }
 
 [tool.poetry.extras]
@@ -109,12 +105,8 @@
 google-generativeai = "^0.5.4"
 
 [tool.poetry.group.vertexai.dependencies]
-<<<<<<< HEAD
 google-cloud-aiplatform = "^1.53.0"
 jsonref = "^1.1.0"
-=======
-google-cloud-aiplatform = "^1.52.0"
->>>>>>> 8a3f365b
 
 [build-system]
 requires = ["poetry-core"]
