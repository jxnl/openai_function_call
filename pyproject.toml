--- conflicted
+++ resolved
@@ -43,10 +43,8 @@
 redis = "^5.0.1"
 diskcache = "^5.6.3"
 pandas = "^2.2.0"
-<<<<<<< HEAD
 tabulate = "^0.9.0"
-=======
->>>>>>> 13962830
+
 
 [build-system]
 requires = ["poetry-core"]
