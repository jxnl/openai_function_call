--- conflicted
+++ resolved
@@ -3,11 +3,7 @@
 import openai
 import instructor
 import anthropic
-<<<<<<< HEAD
 import mistralai.client as mistralaicli
-from pydantic import BaseModel
-=======
->>>>>>> d3fe50c2
 import pytest
 from pydantic import BaseModel, Field
 from typing import List
@@ -185,16 +181,6 @@
     assert user.age == 10
 
 
-<<<<<<< HEAD
-def test_client_from_mistral_with_response():
-    client = instructor.from_mistral(
-        mistralaicli.MistralClient(),
-        max_tokens=1000,
-        model="mistral-large-latest",
-    )
-
-    user, response = client.messages.create_with_completion(
-=======
 @pytest.mark.skip(reason="Skip for now")
 def test_client_anthropic_bedrock_response():
     client = anthropic.AnthropicBedrock(
@@ -218,7 +204,6 @@
     assert user.name == "Jason"
     assert user.age == 10
 
-
 @pytest.mark.asyncio
 async def test_async_client_anthropic_response():
     client = anthropic.AsyncAnthropic()
@@ -254,23 +239,14 @@
     )
 
     user = await instructor_client.messages.create(
->>>>>>> d3fe50c2
-        response_model=User,
-        messages=[{"role": "user", "content": "Jason is 10"}],
-        temperature=0,
-    )
-    assert user.name == "Jason"
-    assert user.age == 10
-
-
-<<<<<<< HEAD
-def test_client_mistral_response():
-    client = mistralaicli.MistralClient()
-    instructor_client = instructor.from_mistral(
-        client,
-        max_tokens=1000,
-        model="mistral-large-latest",
-=======
+        response_model=User,
+        messages=[{"role": "user", "content": "Jason is 10"}],
+        temperature=0,
+    )
+    assert user.name == "Jason"
+    assert user.age == 10
+
+
 @pytest.mark.skip(reason="Skipping if Cohere API is not available")
 def test_client_cohere_response():
     client = cohere.Client()
@@ -278,7 +254,6 @@
         client,
         max_tokens=1000,
         model="command-r-plus",
->>>>>>> d3fe50c2
     )
 
     user = instructor_client.messages.create(
@@ -287,12 +262,7 @@
         temperature=0,
     )
     assert user.name == "Jason"
-<<<<<<< HEAD
-    assert user.age == 10
-=======
-    assert user.age == 10
-
-
+    assert user.age == 10
 
 @pytest.mark.skip(reason="Skipping if Cohere API is not available")
 def test_client_cohere_response_with_nested_classes():
@@ -365,4 +335,33 @@
     assert group.members[1].name == "Paul McCartney"
     assert group.members[2].name == "George Harrison"
     assert group.members[3].name == "Ringo Starr"
->>>>>>> d3fe50c2
+
+def test_client_from_mistral_with_response():
+    client = instructor.from_mistral(
+        mistralaicli.MistralClient(),
+        max_tokens=1000,
+        model="mistral-large-latest",
+    )
+
+    user, response = client.messages.create_with_completion(
+        response_model=User,
+        messages=[{"role": "user", "content": "Jason is 10"}],
+        temperature=0,
+    )
+    assert user.name == "Jason"
+    assert user.age == 10
+
+def test_client_mistral_response():
+    client = mistralaicli.MistralClient()
+    instructor_client = instructor.from_mistral(
+        client,
+        max_tokens=1000,
+        model="mistral-large-latest")
+
+    user = instructor_client.messages.create(
+        response_model=User,
+        messages=[{"role": "user", "content": "Jason is 10"}],
+        temperature=0,
+    )
+    assert user.name == "Jason"
+    assert user.age == 10