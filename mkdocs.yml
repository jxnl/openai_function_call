site_name: Instructor
site_author: Jason Liu
site_description: A lightweight library for structured outputs with LLMs. 
repo_name: instructor
repo_url: https://github.com/jxnl/instructor/
site_url: https://jxnl.github.io/instructor/
edit_uri: edit/main/docs/
copyright: Copyright &copy; 2024 Jason Liu 
theme:
  name: material
  icon:
    repo: fontawesome/brands/github
    edit: material/pencil 
    view: material/eye
    theme:
    admonition:
      note: octicons/tag-16
      abstract: octicons/checklist-16
      info: octicons/info-16
      tip: octicons/squirrel-16
      success: octicons/check-16
      question: octicons/question-16
      warning: octicons/alert-16
      failure: octicons/x-circle-16
      danger: octicons/zap-16
      bug: octicons/bug-16
      example: octicons/beaker-16
      quote: octicons/quote-16
  features:
    - announce.dismiss
    - content.action.edit
    - content.action.view
    - content.code.annotate
    - content.code.copy
    - content.code.select
    - content.tabs.link
    - content.tooltips
    - header.autohide
    - navigation.expand
    - navigation.footer
    - navigation.indexes
    - navigation.instant
    - navigation.instant.prefetch
    - navigation.instant.progress
    - navigation.prune
    - navigation.sections
    - navigation.tabs
    # - navigation.tabs.sticky
    - navigation.top
    - navigation.tracking
    - search.highlight
    - search.share
    - search.suggest
    - toc.follow
    # - toc.integrate
  palette:
      - scheme: default
        primary: black 
        accent: indigo
        toggle:
          icon: material/brightness-7
          name: Switch to dark mode
      - scheme: slate
        primary: black
        accent: indigo
        toggle:
          icon: material/brightness-4
          name: Switch to light mode
  font:
    text: Roboto
    code: Roboto Mono
  custom_dir: docs/overrides
# Extensions
markdown_extensions:
  - abbr
  - admonition
  - pymdownx.details
  - attr_list
  - def_list
  - footnotes
  - md_in_html
  - toc:
      permalink: true
  - pymdownx.arithmatex:
      generic: true
  - pymdownx.betterem:
      smart_enable: all
  - pymdownx.caret
  - pymdownx.details
  - pymdownx.emoji:
      emoji_generator: !!python/name:material.extensions.emoji.to_svg
      emoji_index: !!python/name:material.extensions.emoji.twemoji
  - pymdownx.highlight:
      anchor_linenums: true
      line_spans: __span
      pygments_lang_class: true
  - pymdownx.inlinehilite
  - pymdownx.keys
  - pymdownx.magiclink:
      normalize_issue_symbols: true
      repo_url_shorthand: true
      user: jxnl 
      repo: instructor
  - pymdownx.mark
  - pymdownx.smartsymbols
  - pymdownx.snippets:
      auto_append:
        - includes/mkdocs.md
  - pymdownx.superfences:
      custom_fences:
        - name: mermaid
          class: mermaid
          format: !!python/name:pymdownx.superfences.fence_code_format
  - pymdownx.tabbed:
      alternate_style: true
      combine_header_slug: true
  - pymdownx.tasklist:
      custom_checkbox: true
nav:
  - Introduction: 
    - Welcome To Instructor: 'index.md'
    - Why use Instructor?: 'why.md'
    - Prompting Tips: 'concepts/prompting.md'
    - Help with Instructor: 'help.md'
    - Installation: 'installation.md'
    - Contributing: 'contributing.md'
  - Concepts:
    - Philosophy: 'concepts/philosophy.md'
    - Models: 'concepts/models.md'
    - Fields: 'concepts/fields.md'
    - Types: 'concepts/types.md'
    - Validators: "concepts/reask_validation.md"
    - Usage Tokens: 'concepts/usage.md'
    - Missing: "concepts/maybe.md"
    - Patching: 'concepts/patching.md'
    - Retrying: 'concepts/retrying.md'
    - Parallel Tools: 'concepts/parallel.md'
    - Stream Iterable: "concepts/lists.md"
    - Stream Partial: "concepts/partial.md"
    - Raw Response: 'concepts/raw_response.md'
    - FastAPI: 'concepts/fastapi.md'
    - Caching: 'concepts/caching.md'
    - Distillation: "concepts/distillation.md"
    - Union: 'concepts/union.md'
    - Alias: 'concepts/alias.md'
    - Enums: 'concepts/enums.md'
    - Type Adapter: 'concepts/typeadapter.md'
  - Cookbook:
    - Cookbooks: 'examples/index.md'
    - Text Classification: 'examples/classification.md'
    - Batch Classification (User Defined): 'examples/batch_classification.md'
    - LLM Self Critique: 'examples/self_critique.md'
    - Extracting Tables with GPT-V: 'examples/extracting_tables.md'
    - Extracting From Slides with GPT-V: 'examples/extract_slides.md'
    - Content Moderation: 'examples/moderation.md'
    - Citing Sources (RAG): 'examples/exact_citations.md'
    - Extracting Knowledge Graphs: 'examples/knowledge_graph.md'
    - Extracting Complex Entities: 'examples/entity_resolution.md'
    - Expanding Search Queries (RAG): 'examples/search.md'
    - Query Planning (RAG): 'examples/planning-tasks.md'
    - Extracting Related Action Items: 'examples/action_items.md'
    - PII Data Sanitization: 'examples/pii.md'
    - Enabling Open Source Models: 'examples/open_source.md'
    - Image to Ad Copy: 'examples/image_to_ad_copy.md'
    - Ollama: 'examples/ollama.md'
    - SQLModel Integration: 'examples/sqlmodel.md'
  - Hub:
    - Introducing Instructor Hub: 'hub/index.md'
    - Single Classification Model: 'hub/single_classification.md'
    - Multiple Classification Model: 'hub/multiple_classification.md'
<<<<<<< HEAD
    - Batch Asynchronous Classification w/ Langsmith: 'hub/batch_classification_langsmith.md'
=======
    - Extract Pandas Dataframes: 'hub/pandas_df.md'
    - Using Ollama: 'hub/ollama.md'
    - Using Llama CPP: 'hub/llama-cpp-python.md'
    - Using Together Compute: 'hub/together.md'
    - Using Anyscale: 'hub/anyscale.md'
>>>>>>> 44137c03
  - Tutorials:
    - Tutorials (Notebooks): 'tutorials/1-introduction.ipynb'
    - Tips and Tricks: 'tutorials/2-tips.ipynb'
    - Applications RAG: 'tutorials/3-0-applications-rag.ipynb'
    - Applications RAG - 2: 'tutorials/3-1-validation-rag.ipynb'
    - Validation: 'tutorials/4-validation.ipynb'
    - Knowledge Graphs: 'tutorials/5-knowledge-graphs.ipynb'
  - CLI Reference:
      - "CLI Reference": "cli/index.md"
      - "Finetuning GPT-3.5": "cli/finetune.md"
      - "Usage Tracking": "cli/usage.md"
  - API Reference:
      - 'Core Library': 'api.md'
  - Blog:
    - "blog/index.md"
  
plugins:
  - mkdocs-jupyter:
      ignore_h1_titles: true
      execute: false
  - social
  - search:
      separator: '[\s\u200b\-_,:!=\[\]()"`/]+|\.(?!\d)|&[lg]t;|(?!\b)(?=[A-Z][a-z])'
  - minify:
      minify_html: true
  - mkdocstrings:
      handlers:
        python:
          options:
            members_order: alphabetical
            allow_inspection: true
            show_bases: true
  - blog:
      enabled: !ENV CI
      blog_dir: "blog"
      blog_toc: true
      post_dir: blog/posts
      post_date_format: yyyy/MM/dd
      post_url_format: "{date}/{slug}"
      authors_file: "{blog}/.authors.yml"
  - rss:
      match_path: blog/posts/.* 
      date_from_meta:
        as_creation: date
      categories:
        - categories
        - tags 
      enabled: !ENV [CI, false]
  - redirects:
      redirect_maps:
        'blog/posts/ollama.md': 'hub/ollama.md'
        'blob/posts/llama-cpp-python.md': 'hub/llama-cpp-python.md'
        'blog/posts/together.md': 'hub/together.md'
        'blog/posts/anyscale.md': 'hub/anyscale.md'
extra:
  analytics:
    provider: google
    property: G-5CR8QXF5CN
    feedback:
      title: Was this page helpful?
      ratings:
        - icon: material/emoticon-happy-outline
          name: This page was helpful
          data: 1
          note: >-
            Thanks for your feedback!
        - icon: material/emoticon-sad-outline
          name: This page could be improved
          data: 0
          note: >- 
            Thanks for your feedback! Help us improve this page by
            using our <a href="..." target="_blank" rel="noopener">feedback form</a>.
  social:
    - icon: fontawesome/brands/twitter
      link: https://twitter.com/jxnlco
    - icon: fontawesome/brands/github
      link: https://github.com/jxnl<|MERGE_RESOLUTION|>--- conflicted
+++ resolved
@@ -168,15 +168,12 @@
     - Introducing Instructor Hub: 'hub/index.md'
     - Single Classification Model: 'hub/single_classification.md'
     - Multiple Classification Model: 'hub/multiple_classification.md'
-<<<<<<< HEAD
-    - Batch Asynchronous Classification w/ Langsmith: 'hub/batch_classification_langsmith.md'
-=======
     - Extract Pandas Dataframes: 'hub/pandas_df.md'
     - Using Ollama: 'hub/ollama.md'
     - Using Llama CPP: 'hub/llama-cpp-python.md'
     - Using Together Compute: 'hub/together.md'
     - Using Anyscale: 'hub/anyscale.md'
->>>>>>> 44137c03
+    - Batch Async Classification w/ Langsmith: 'hub/batch_classification_langsmith.md'
   - Tutorials:
     - Tutorials (Notebooks): 'tutorials/1-introduction.ipynb'
     - Tips and Tricks: 'tutorials/2-tips.ipynb'
