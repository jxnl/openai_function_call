site_name: Instructor
site_author: Jason Liu
site_description: A lightweight library for structured outputs with LLMs. 
repo_name: instructor
repo_url: https://github.com/jxnl/instructor/
site_url: https://python.useinstructor.com/ 
edit_uri: edit/main/docs/
copyright: Copyright &copy; 2024 Jason Liu 
theme:
  name: material
  icon:
    repo: fontawesome/brands/github
    edit: material/pencil 
    view: material/eye
    theme:
    admonition:
      note: octicons/tag-16
      abstract: octicons/checklist-16
      info: octicons/info-16
      tip: octicons/squirrel-16
      success: octicons/check-16
      question: octicons/question-16
      warning: octicons/alert-16
      failure: octicons/x-circle-16
      danger: octicons/zap-16
      bug: octicons/bug-16
      example: octicons/beaker-16
      quote: octicons/quote-16
  features:
    - announce.dismiss
    - content.action.edit
    - content.action.view
    - content.code.annotate
    - content.code.copy
    - content.code.select
    - content.tabs.link
    - content.tooltips
    - header.autohide
    - navigation.expand
    - navigation.footer
    - navigation.indexes
    - navigation.instant
    - navigation.instant.prefetch
    - navigation.instant.progress
    - navigation.prune
    - navigation.sections
    - navigation.tabs
    # - navigation.tabs.sticky
    - navigation.top
    - navigation.tracking
    - search.highlight
    - search.share
    - search.suggest
    - toc.follow
    # - toc.integrate
  palette:
      - scheme: default
        primary: black 
        accent: indigo
        toggle:
          icon: material/brightness-7
          name: Switch to dark mode
      - scheme: slate
        primary: black
        accent: indigo
        toggle:
          icon: material/brightness-4
          name: Switch to light mode
  font:
    text: Roboto
    code: Roboto Mono
  custom_dir: docs/overrides
# Extensions
markdown_extensions:
  - abbr
  - admonition
  - pymdownx.details
  - attr_list
  - def_list
  - footnotes
  - md_in_html
  - toc:
      permalink: true
  - pymdownx.arithmatex:
      generic: true
  - pymdownx.betterem:
      smart_enable: all
  - pymdownx.caret
  - pymdownx.details
  - pymdownx.emoji:
      emoji_generator: !!python/name:material.extensions.emoji.to_svg
      emoji_index: !!python/name:material.extensions.emoji.twemoji
  - pymdownx.highlight:
      anchor_linenums: true
      line_spans: __span
      pygments_lang_class: true
  - pymdownx.inlinehilite
  - pymdownx.keys
  - pymdownx.magiclink:
      normalize_issue_symbols: true
      repo_url_shorthand: true
      user: jxnl 
      repo: instructor
  - pymdownx.mark
  - pymdownx.smartsymbols
  - pymdownx.snippets:
      auto_append:
        - includes/mkdocs.md
  - pymdownx.superfences:
      custom_fences:
        - name: mermaid
          class: mermaid
          format: !!python/name:pymdownx.superfences.fence_code_format
  - pymdownx.tabbed:
      alternate_style: true
      combine_header_slug: true
  - pymdownx.tasklist:
      custom_checkbox: true
nav:
  - Introduction: 
    - Welcome To Instructor: 'index.md'
    - Why use Instructor?: 'why.md'
    - Help with Instructor: 'help.md'
    - Installation: 'installation.md'
    - Contributing: 'contributing.md'
    - Philosophy: 'concepts/philosophy.md'
  - Cookbook:
    - Cookbooks: 'examples/index.md'
    - Text Classification: 'examples/classification.md'
    - Batch Classification (User Defined): 'examples/batch_classification.md'
    - LLM Self Critique: 'examples/self_critique.md'
    - Extracting Tables with GPT-V: 'examples/extracting_tables.md'
    - Extracting From Slides with GPT-V: 'examples/extract_slides.md'
    - Content Moderation: 'examples/moderation.md'
    - Citing Sources (RAG): 'examples/exact_citations.md'
    - Extracting Knowledge Graphs: 'examples/knowledge_graph.md'
    - Extracting Complex Entities: 'examples/entity_resolution.md'
    - Expanding Search Queries (RAG): 'examples/search.md'
    - Query Planning (RAG): 'examples/planning-tasks.md'
    - PII Data Sanitization: 'examples/pii.md'
    - Enabling Open Source Models: 'examples/open_source.md'
    - Image to Ad Copy: 'examples/image_to_ad_copy.md'
    - Ollama: 'examples/ollama.md'
    - SQLModel Integration: 'examples/sqlmodel.md'
    - Including Examples in Prompt: 'examples/examples.md'
    - Document Segmentation: 'examples/document_segmentation.md'
  - Blog:
    - "blog/index.md"
  - Concepts:
    - Models: 'concepts/models.md'
    - Fields: 'concepts/fields.md'
    - Types: 'concepts/types.md'
    - Validators: "concepts/reask_validation.md"
    - Usage Tokens: 'concepts/usage.md'
    - Missing: "concepts/maybe.md"
    - Patching: 'concepts/patching.md'
    - Retrying: 'concepts/retrying.md'
    - Parallel Tools: 'concepts/parallel.md'
    - Stream Iterable: "concepts/lists.md"
    - Stream Partial: "concepts/partial.md"
    - Raw Response: 'concepts/raw_response.md'
    - FastAPI: 'concepts/fastapi.md'
    - Caching: 'concepts/caching.md'
    - Logging: 'concepts/logging.md'
    - Distillation: "concepts/distillation.md"
    - Union: 'concepts/union.md'
    - Alias: 'concepts/alias.md'
    - Enums: 'concepts/enums.md'
    - Type Adapter: 'concepts/typeadapter.md'
  - Hub:
    - Introducing Instructor Hub: 'hub/index.md'
    - Single Classification Model: 'hub/single_classification.md'
    - Multiple Classification Model: 'hub/multiple_classification.md'
    - Extracting Tables using GPT-V: 'hub/tables_from_vision.md'
    - Extract Pandas Dataframes: 'hub/pandas_df.md'
    - Using Ollama: 'hub/ollama.md'
    - Using Llama CPP: 'hub/llama-cpp-python.md'
    - Using Together Compute: 'hub/together.md'
    - Using Anyscale: 'hub/anyscale.md'
    - Using Groq: 'hub/groq.md'
<<<<<<< HEAD
    - Using Mistral: 'hub/mistral.md'
=======
    - Using Cohere: 'hub/cohere.md'
>>>>>>> 79b648d9
    - Batch Async Classification w/ Langsmith: 'hub/batch_classification_langsmith.md'
    - Action Items: 'hub/action_items.md'
    - Partial Streaming: 'hub/partial_streaming.md'
    - Extract Contact Info: 'hub/extract_contact_info.md'
    - Using Mistral Large: 'hub/mistral.md'
    - Knowledge Graphs: 'hub/knowledge_graph.md'
    - Extract Youtube Clips: "hub/youtube_clips.md"
    - Knowledge Graphs: 'tutorials/5-knowledge-graphs.ipynb'
  - CLI Reference:
      - "CLI Reference": "cli/index.md"
      - "Finetuning GPT-3.5": "cli/finetune.md"
      - "Usage Tracking": "cli/usage.md"
  - Tutorials:
    - Tutorials (Notebooks): 'tutorials/1-introduction.ipynb'
    - Tips and Tricks: 'tutorials/2-tips.ipynb'
    - Applications RAG: 'tutorials/3-0-applications-rag.ipynb'
    - Applications RAG - 2: 'tutorials/3-1-validation-rag.ipynb'
    - Validation: 'tutorials/4-validation.ipynb'
  
plugins:
  - mkdocs-jupyter:
      ignore_h1_titles: true
      execute: false
  - social
  - search:
      separator: '[\s\u200b\-_,:!=\[\]()"`/]+|\.(?!\d)|&[lg]t;|(?!\b)(?=[A-Z][a-z])'
  - minify:
      minify_html: true
  - mkdocstrings:
      handlers:
        python:
          options:
            members_order: alphabetical
            allow_inspection: true
            show_bases: true
  - blog:
      enabled: !ENV CI
      blog_dir: "blog"
      blog_toc: true
      post_dir: blog/posts
      post_date_format: yyyy/MM/dd
      post_url_format: "{date}/{slug}"
      authors_file: "{blog}/.authors.yml"
extra:
  analytics:
    provider: google
    property: G-5CR8QXF5CN
    feedback:
      title: Was this page helpful?
      ratings:
        - icon: material/emoticon-happy-outline
          name: This page was helpful
          data: 1
          note: >-
            Thanks for your feedback!
        - icon: material/emoticon-sad-outline
          name: This page could be improved
          data: 0
          note: >- 
            Thanks for your feedback! Help us improve this page by
            using our <a href="..." target="_blank" rel="noopener">feedback form</a>.
  social:
    - icon: fontawesome/brands/twitter
      link: https://twitter.com/jxnlco
    - icon: fontawesome/brands/github
      link: https://github.com/jxnl<|MERGE_RESOLUTION|>--- conflicted
+++ resolved
@@ -178,11 +178,8 @@
     - Using Together Compute: 'hub/together.md'
     - Using Anyscale: 'hub/anyscale.md'
     - Using Groq: 'hub/groq.md'
-<<<<<<< HEAD
     - Using Mistral: 'hub/mistral.md'
-=======
     - Using Cohere: 'hub/cohere.md'
->>>>>>> 79b648d9
     - Batch Async Classification w/ Langsmith: 'hub/batch_classification_langsmith.md'
     - Action Items: 'hub/action_items.md'
     - Partial Streaming: 'hub/partial_streaming.md'
