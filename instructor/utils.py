--- conflicted
+++ resolved
@@ -3,7 +3,6 @@
 import inspect
 import json
 import logging
-<<<<<<< HEAD
 from typing import (
     Callable,
     Generator,
@@ -13,10 +12,8 @@
     Protocol,
     TypeVar,
 )
-=======
 from typing import Callable, Protocol, TypeVar
 from collections.abc import Generator, Iterable, AsyncGenerator
->>>>>>> 3c9820bd
 from openai.types.completion_usage import CompletionUsage
 from anthropic.types import Usage as AnthropicUsage
 from typing import Any
