--- conflicted
+++ resolved
@@ -8,9 +8,7 @@
 
 from pydantic import BaseModel, create_model
 from pydantic.fields import FieldInfo
-<<<<<<< HEAD
 from typing import TypeVar, NoReturn, get_args, get_origin, Optional, Generic, Literal
-=======
 from typing import (
     Any,
     AsyncGenerator,
@@ -23,7 +21,6 @@
     Optional,
     TypeVar,
 )
->>>>>>> 4181d9e0
 from copy import deepcopy
 from enum import Enum
 
