--- conflicted
+++ resolved
@@ -57,14 +57,12 @@
 
     __all__ += ["from_groq"]
 
-<<<<<<< HEAD
 if importlib.util.find_spec("mistralai") is not None:
     from .client_mistral import from_mistral
 
     __all__ += ["from_mistral"]
-=======
+    
 if importlib.util.find_spec("cohere") is not None:
     from .client_cohere import from_cohere
 
-    __all__ += ["from_cohere"]
->>>>>>> d3fe50c2
+    __all__ += ["from_cohere"]