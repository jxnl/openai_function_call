--- conflicted
+++ resolved
@@ -25,460 +25,6 @@
 T_Model = TypeVar("T_Model", bound=BaseModel)
 T_Retval = TypeVar("T_Retval")
 T_ParamSpec = ParamSpec("T_ParamSpec")
-<<<<<<< HEAD
-T = TypeVar("T")
-
-
-def dump_message(message: ChatCompletionMessage) -> ChatCompletionMessageParam:
-    """Dumps a message to a dict, to be returned to the OpenAI API.
-    Workaround for an issue with the OpenAI API, where the `tool_calls` field isn't allowed to be present in requests
-    if it isn't used.
-    """
-    ret: ChatCompletionMessageParam = {
-        "role": message.role,
-        "content": message.content or "",
-    }
-    if hasattr(message, "tool_calls") and message.tool_calls is not None:
-        ret["tool_calls"] = message.model_dump()["tool_calls"]
-    if hasattr(message, "function_call") and message.function_call is not None:
-        ret["content"] += json.dumps(message.model_dump()["function_call"])
-    return ret
-
-
-def handle_response_model(
-    response_model: T, mode: Mode = Mode.TOOLS, **kwargs
-) -> Union[Type[OpenAISchema], dict]:
-    """Prepare the response model type hint, and returns the response_model
-    along with the new modified kwargs needed to be able to use the response_model
-    parameter with the patch function.
-
-
-    Args:
-        response_model (T): The response model to use for parsing the response
-        mode (Mode, optional): The openai completion mode. Defaults to Mode.TOOLS.
-
-    Raises:
-        NotImplementedError: When using stream=True with a non-iterable response_model
-        ValueError: When using an invalid patch mode
-
-    Returns:
-        Union[Type[OpenAISchema], dict]: The response model to use for parsing the response
-    """
-    new_kwargs = kwargs.copy()
-    if response_model is not None:
-        # Handles the case where the response_model is a simple type
-        # Literal, Annotated, Union, str, int, float, bool, Enum
-        # We wrap the response_model in a ModelAdapter that sets 'content' as the response
-        if is_simple_type(response_model):
-            response_model = ModelAdapter[response_model]
-
-        # This a special case for parallel tools
-        if mode == Mode.PARALLEL_TOOLS:
-            assert (
-                new_kwargs.get("stream", False) is False
-            ), "stream=True is not supported when using PARALLEL_TOOLS mode"
-            new_kwargs["tools"] = handle_parallel_model(response_model)
-            new_kwargs["tool_choice"] = "auto"
-
-            # This is a special case for parallel models
-            response_model = ParallelModel(typehint=response_model)
-            return response_model, new_kwargs
-
-        # This is for all other single model cases
-        if get_origin(response_model) is Iterable:
-            iterable_element_class = get_args(response_model)[0]
-            response_model = IterableModel(iterable_element_class)
-        if not issubclass(response_model, OpenAISchema):
-            response_model = openai_schema(response_model)  # type: ignore
-
-        if new_kwargs.get("stream", False) and not issubclass(
-            response_model, (IterableBase, PartialBase)
-        ):
-            raise NotImplementedError(
-                "stream=True is not supported when using response_model parameter for non-iterables"
-            )
-
-        if mode == Mode.FUNCTIONS:
-            new_kwargs["functions"] = [response_model.openai_schema]  # type: ignore
-            new_kwargs["function_call"] = {"name": response_model.openai_schema["name"]}  # type: ignore
-        elif mode in {Mode.TOOLS, Mode.MISTRAL_TOOLS}:
-            new_kwargs["tools"] = [
-                {
-                    "type": "function",
-                    "function": response_model.openai_schema,
-                }
-            ]
-            if mode == Mode.MISTRAL_TOOLS:
-                new_kwargs["tool_choice"] = "any"
-            else:
-                new_kwargs["tool_choice"] = {
-                    "type": "function",
-                    "function": {"name": response_model.openai_schema["name"]},
-                }
-        elif mode in {Mode.JSON, Mode.MD_JSON, Mode.JSON_SCHEMA}:
-            # If its a JSON Mode we need to massage the prompt a bit
-            # in order to get the response we want in a json format
-            message = f"""
-                As a genius expert, your task is to understand the content and provide
-                the parsed objects in json that match the following json_schema:\n
-                {response_model.model_json_schema()['properties']}
-                """
-            # Check for nested models
-            if "$defs" in response_model.model_json_schema():
-                message += f"\nHere are some more definitions to adhere too:\n{response_model.model_json_schema()['$defs']}"
-
-            if mode == Mode.JSON:
-                new_kwargs["response_format"] = {"type": "json_object"}
-
-            elif mode == Mode.JSON_SCHEMA:
-                new_kwargs["response_format"] = {
-                    "type": "json_object",
-                    "schema": response_model.model_json_schema(),
-                }
-
-            elif mode == Mode.MD_JSON:
-                new_kwargs["messages"].append(
-                    {
-                        "role": "assistant",
-                        "content": "Here is the perfectly correctly formatted JSON\n```json",
-                    },
-                )
-                new_kwargs["stop"] = "```"
-            # check that the first message is a system message
-            # if it is not, add a system message to the beginning
-            if new_kwargs["messages"][0]["role"] != "system":
-                new_kwargs["messages"].insert(
-                    0,
-                    {
-                        "role": "system",
-                        "content": message,
-                    },
-                )
-            # if it is, system append the schema to the end
-            else:
-                new_kwargs["messages"][0]["content"] += f"\n\n{message}"
-        else:
-            raise ValueError(f"Invalid patch mode: {mode}")
-    return response_model, new_kwargs
-
-
-def process_response(
-    response: T,
-    *,
-    response_model: Type[T_Model],
-    stream: bool,
-    validation_context: dict = None,
-    strict=None,
-    mode: Mode = Mode.TOOLS,
-) -> Union[T_Model, T]:
-    """Processes a OpenAI response with the response model, if available.
-
-    Args:
-        response (T): The response from OpenAI's API
-        response_model (Type[T_Model]): The response model to use for parsing the response
-        stream (bool): Whether the response is a stream
-        validation_context (dict, optional): The validation context to use for validating the response. Defaults to None.
-        strict (_type_, optional): Whether to use strict json parsing. Defaults to None.
-        mode (Mode, optional): The openai completion mode. Defaults to Mode.FUNCTIONS.
-
-    Returns:
-        Union[T_Model, T]: The parsed response, if a response model is available, otherwise the response as is from the SDK
-    """
-    if response_model is None:
-        return response
-
-    if (
-        inspect.isclass(response_model)
-        and issubclass(response_model, (IterableBase, PartialBase))
-        and stream
-    ):
-        model = response_model.from_streaming_response(
-            response,
-            mode=mode,
-        )
-        return model
-
-    model = response_model.from_response(
-        response,
-        validation_context=validation_context,
-        strict=strict,
-        mode=mode,
-    )
-
-    # ? This really hints at the fact that we need a better way of
-    # ? attaching usage data and the raw response to the model we return.
-    if isinstance(model, IterableBase):
-        logger.debug(f"Returning takes from IterableBase")
-        return [task for task in model.tasks]
-
-    if isinstance(response_model, ParallelBase):
-        logger.debug(f"Returning model from ParallelBase")
-        return model
-
-    if isinstance(model, AdapterBase):
-        logger.debug(f"Returning model from AdapterBase")
-        return model.content
-
-    model._raw_response = response
-    return model
-
-
-async def process_response_async(
-    response: ChatCompletion,
-    *,
-    response_model: Type[T_Model],
-    stream: bool = False,
-    validation_context: dict = None,
-    strict: Optional[bool] = None,
-    mode: Mode = Mode.TOOLS,
-) -> T:
-    """Processes a OpenAI response with the response model, if available.
-    It can use `validation_context` and `strict` to validate the response
-    via the pydantic model
-
-    Args:
-        response (ChatCompletion): The response from OpenAI's API
-        response_model (BaseModel): The response model to use for parsing the response
-        stream (bool): Whether the response is a stream
-        validation_context (dict, optional): The validation context to use for validating the response. Defaults to None.
-        strict (bool, optional): Whether to use strict json parsing. Defaults to None.
-    """
-    if response_model is None:
-        return response
-
-    if (
-        inspect.isclass(response_model)
-        and issubclass(response_model, (IterableBase, PartialBase))
-        and stream
-    ):
-        model = await response_model.from_streaming_response_async(
-            response,
-            mode=mode,
-        )
-        return model
-
-    model = response_model.from_response(
-        response,
-        validation_context=validation_context,
-        strict=strict,
-        mode=mode,
-    )
-
-    # ? This really hints at the fact that we need a better way of
-    # ? attaching usage data and the raw response to the model we return.
-    if isinstance(model, IterableBase):
-        logger.debug(f"Returning takes from IterableBase")
-        return [task for task in model.tasks]
-
-    if isinstance(response_model, ParallelBase):
-        logger.debug(f"Returning model from ParallelBase")
-        return model
-
-    if isinstance(model, AdapterBase):
-        logger.debug(f"Returning model from AdapterBase")
-        return model.content
-
-    model._raw_response = response
-    return model
-
-
-async def retry_async(
-    func: Callable[T_ParamSpec, T_Retval],
-    response_model: Type[T],
-    validation_context,
-    args,
-    kwargs,
-    max_retries: int | AsyncRetrying = 1,
-    strict: Optional[bool] = None,
-    mode: Mode = Mode.TOOLS,
-) -> T:
-    total_usage = CompletionUsage(completion_tokens=0, prompt_tokens=0, total_tokens=0)
-
-    # If max_retries is int, then create a AsyncRetrying object
-    if isinstance(max_retries, int):
-        logger.debug(f"max_retries: {max_retries}")
-        max_retries = AsyncRetrying(
-            stop=stop_after_attempt(max_retries),
-            reraise=True,
-        )
-    if not isinstance(max_retries, (AsyncRetrying, Retrying)):
-        raise ValueError(
-            "max_retries must be an `int` or a `tenacity.AsyncRetrying` object"
-        )
-
-    try:
-        async for attempt in max_retries:
-            logger.debug(f"Retrying, attempt: {attempt}")
-            with attempt:
-                try:
-                    response: ChatCompletion = await func(*args, **kwargs)
-                    stream = kwargs.get("stream", False)
-                    if (
-                        isinstance(response, ChatCompletion)
-                        and response.usage is not None
-                    ):
-                        total_usage.completion_tokens += (
-                            response.usage.completion_tokens or 0
-                        )
-                        total_usage.prompt_tokens += response.usage.prompt_tokens or 0
-                        total_usage.total_tokens += response.usage.total_tokens or 0
-                        response.usage = total_usage  # Replace each response usage with the total usage
-                    return await process_response_async(
-                        response,
-                        response_model=response_model,
-                        stream=stream,
-                        validation_context=validation_context,
-                        strict=strict,
-                        mode=mode,
-                    )
-                except (ValidationError, JSONDecodeError) as e:
-                    logger.debug(f"Error response: {response}")
-                    kwargs["messages"].append(dump_message(response.choices[0].message))  # type: ignore
-                    if mode == Mode.TOOLS:
-                        kwargs["messages"].append(
-                            {
-                                "role": "tool",
-                                "tool_call_id": response.choices[0]
-                                .message.tool_calls[0]
-                                .id,
-                                "name": response.choices[0]
-                                .message.tool_calls[0]
-                                .function.name,
-                                "content": "Exceptions found\n{e}\nRecall the function correctly.",
-                            }
-                        )
-
-                    kwargs["messages"].append(
-                        {
-                            "role": "user",
-                            "content": f"Recall the function correctly, fix the errors, exceptions found\n{e}",
-                        }
-                    )
-                    if mode == Mode.MD_JSON:
-                        kwargs["messages"].append(
-                            {
-                                "role": "assistant",
-                                "content": "```json",
-                            },
-                        )
-                    raise e
-    except RetryError as e:
-        logger.exception(f"Failed after retries: {e.last_attempt.exception}")
-        raise e.last_attempt.exception from e
-
-
-def retry_sync(
-    func: Callable[T_ParamSpec, T_Retval],
-    response_model: Type[T],
-    validation_context: dict,
-    args,
-    kwargs,
-    max_retries: int | Retrying = 1,
-    strict: Optional[bool] = None,
-    mode: Mode = Mode.TOOLS,
-):
-    total_usage = CompletionUsage(completion_tokens=0, prompt_tokens=0, total_tokens=0)
-
-    # If max_retries is int, then create a Retrying object
-    if isinstance(max_retries, int):
-        logger.debug(f"max_retries: {max_retries}")
-        max_retries: Retrying = Retrying(
-            stop=stop_after_attempt(max_retries),
-            reraise=True,
-        )
-    if not isinstance(max_retries, (Retrying, AsyncRetrying)):
-        raise ValueError("max_retries must be an int or a `tenacity.Retrying` object")
-
-    try:
-        for attempt in max_retries:
-            with attempt:
-                try:
-                    response = func(*args, **kwargs)
-                    stream = kwargs.get("stream", False)
-                    if (
-                        isinstance(response, ChatCompletion)
-                        and response.usage is not None
-                    ):
-                        total_usage.completion_tokens += (
-                            response.usage.completion_tokens or 0
-                        )
-                        total_usage.prompt_tokens += response.usage.prompt_tokens or 0
-                        total_usage.total_tokens += response.usage.total_tokens or 0
-                        response.usage = total_usage  # Replace each response usage with the total usage
-                    return process_response(
-                        response,
-                        response_model=response_model,
-                        stream=stream,
-                        validation_context=validation_context,
-                        strict=strict,
-                        mode=mode,
-                    )
-                except (ValidationError, JSONDecodeError) as e:
-                    logger.debug(f"Error response: {response}")
-                    kwargs["messages"].append(dump_message(response.choices[0].message))
-                    # ! How do we handle this for parallel tools in the future?
-                    if mode == Mode.TOOLS:
-                        kwargs["messages"].append(
-                            {
-                                "role": "tool",
-                                "tool_call_id": response.choices[0]
-                                .message.tool_calls[0]
-                                .id,
-                                "name": response.choices[0]
-                                .message.tool_calls[0]
-                                .function.name,
-                                "content": f"Recall the function correctly, fix the errors and exceptions found\n{e}",
-                            }
-                        )
-                    else:
-                        kwargs["messages"].append(
-                            {
-                                "role": "user",
-                                "content": f"Recall the function correctly, fix the errors and exceptions found\n{e}",
-                            }
-                        )
-                    if mode == Mode.MD_JSON:
-                        kwargs["messages"].append(
-                            {
-                                "role": "assistant",
-                                "content": "```json",
-                            },
-                        )
-                    raise e
-    except RetryError as e:
-        logger.exception(f"Failed after retries: {e.last_attempt.exception}")
-        raise e.last_attempt.exception from e
-
-
-def is_async(func: Callable) -> bool:
-    """Returns true if the callable is async, accounting for wrapped callables"""
-    is_coroutine = inspect.iscoroutinefunction(func)
-    while hasattr(func, "__wrapped__"):
-        func = func.__wrapped__
-        is_coroutine = is_coroutine or inspect.iscoroutinefunction(func)
-    return is_coroutine
-
-
-OVERRIDE_DOCS = """
-Creates a new chat completion for the provided messages and parameters.
-
-See: https://platform.openai.com/docs/api-reference/chat-completions/create
-
-Additional Notes:
-
-Using the `response_model` parameter, you can specify a response model to use for parsing the response from OpenAI's API. If its present, the response will be parsed using the response model, otherwise it will be returned as is.
-
-If `stream=True` is specified, the response will be parsed using the `from_stream_response` method of the response model, if available, otherwise it will be parsed using the `from_response` method.
-
-If need to obtain the raw response from OpenAI's API, you can access it using the `_raw_response` attribute of the response model. The `_raw_response.usage` attribute is modified to reflect the token usage from the last successful response as well as from any previous unsuccessful attempts.
-
-Parameters:
-    response_model (Union[Type[BaseModel], Type[OpenAISchema]]): The response model to use for parsing the response from OpenAI's API, if available (default: None)
-    max_retries (int): The maximum number of retries to attempt if the response is not valid (default: 0)
-    validation_context (dict): The validation context to use for validating the response (default: None)
-"""
-=======
->>>>>>> cd5169e8
 
 
 class InstructorChatCompletionCreate(Protocol):
