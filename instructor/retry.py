--- conflicted
+++ resolved
@@ -49,7 +49,6 @@
         }
         yield {
             "role": "user",
-<<<<<<< HEAD
             "content": [
                 {
                     "type": "tool_result",
@@ -58,9 +57,7 @@
                     "is_error": True,
                 }
             ],
-=======
-            "content": f"Validation Errors found:\n{exception}\nRecall the function correctly, fix the errors from\n{response.content}",
->>>>>>> 617b4281
+
         }
         return
     if mode == Mode.ANTHROPIC_JSON:
