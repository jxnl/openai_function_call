# type: ignore[all]

from __future__ import annotations

import logging
from json import JSONDecodeError
from typing import Any, Callable, TypeVar, Union

from instructor.exceptions import InstructorRetryException
from instructor.hooks import Hooks
from instructor.mode import Mode
from instructor.reask import handle_reask_kwargs
from instructor.process_response import (
    process_response,
    process_response_async,
)
from instructor.utils import update_total_usage
from instructor.validators import AsyncValidationError
from openai.types.chat import ChatCompletion
from openai.types.completion_usage import (
    CompletionUsage,
    CompletionTokensDetails,
    PromptTokensDetails,
)
from pydantic import BaseModel, ValidationError
from tenacity import (
    AsyncRetrying,
    RetryError,
    Retrying,
    stop_after_attempt,
)
from typing_extensions import ParamSpec

logger = logging.getLogger("instructor")

# Type Variables
T_Model = TypeVar("T_Model", bound=BaseModel)
T_Retval = TypeVar("T_Retval")
T_ParamSpec = ParamSpec("T_ParamSpec")
T = TypeVar("T")


def initialize_retrying(
    max_retries: int | Retrying | AsyncRetrying, is_async: bool
):
    """
    Initialize the retrying mechanism based on the type (synchronous or asynchronous).

    Args:
        max_retries (int | Retrying | AsyncRetrying): Maximum number of retries or a retrying object.
        is_async (bool): Flag indicating if the retrying is asynchronous.

    Returns:
        Retrying | AsyncRetrying: Configured retrying object.
    """
    if isinstance(max_retries, int):
        logger.debug(f"max_retries: {max_retries}")
        if is_async:
            max_retries = AsyncRetrying(
                stop=stop_after_attempt(max_retries),
            )
        else:
            max_retries = Retrying(
                stop=stop_after_attempt(max_retries),
            )
    elif not isinstance(max_retries, (Retrying, AsyncRetrying)):
        raise ValueError(
            "max_retries must be an int or a `tenacity.Retrying`/`tenacity.AsyncRetrying` object"
        )
    return max_retries


def initialize_usage(mode: Mode) -> CompletionUsage | Any:
    """
    Initialize the total usage based on the mode.

    Args:
        mode (Mode): The mode of operation.

    Returns:
        CompletionUsage | Any: Initialized usage object.
    """
    total_usage = CompletionUsage(
        completion_tokens=0,
        prompt_tokens=0,
        total_tokens=0,
        completion_tokens_details=CompletionTokensDetails(
            audio_tokens=0, reasoning_tokens=0
        ),
<<<<<<< HEAD
        prompt_tokens_details=PromptTokensDetails(
            audio_tokens=0, cached_tokens=0
        ),
=======
        prompt_tokens_details=PromptTokensDetails(audio_tokens=0, cached_tokens=0),
>>>>>>> 887316c8
    )
    if mode in {Mode.ANTHROPIC_TOOLS, Mode.ANTHROPIC_JSON}:
        from anthropic.types import Usage as AnthropicUsage

        total_usage = AnthropicUsage(
            input_tokens=0,
            output_tokens=0,
            cache_read_input_tokens=0,
            cache_creation_input_tokens=0,
        )
    return total_usage


def extract_messages(kwargs: dict[str, Any]) -> Any:
    """
    Extract messages from kwargs, helps handles the cohere and gemini chat history cases

    Args:
        kwargs (Dict[str, Any]): Keyword arguments containing message data.

    Returns:
        Any: Extracted messages.
    """
    return kwargs.get(
        "messages", kwargs.get("contents", kwargs.get("chat_history", []))
    )


def retry_sync(
    func: Callable[T_ParamSpec, T_Retval],
    response_model: type[T_Model] | None,
    args: Any,
    kwargs: Any,
    context: dict[str, Any] | None = None,
    max_retries: int | Retrying = 1,
    strict: bool | None = None,
    mode: Mode = Mode.TOOLS,
    hooks: Hooks | None = None,
) -> T_Model | None:
    """
    Retry a synchronous function upon specified exceptions.

    Args:
        func (Callable[T_ParamSpec, T_Retval]): The function to retry.
        response_model (Optional[type[T_Model]]): The model to validate the response against.
        args (Any): Positional arguments for the function.
        kwargs (Any): Keyword arguments for the function.
        context (Optional[Dict[str, Any]], optional): Additional context for validation. Defaults to None.
        max_retries (int | Retrying, optional): Maximum number of retries or a retrying object. Defaults to 1.
        strict (Optional[bool], optional): Strict mode flag. Defaults to None.
        mode (Mode, optional): The mode of operation. Defaults to Mode.TOOLS.
        hooks (Optional[Hooks], optional): Hooks for emitting events. Defaults to None.

    Returns:
        T_Model | None: The processed response model or None.

    Raises:
        InstructorRetryException: If all retry attempts fail.
    """
    hooks = hooks or Hooks()
    total_usage = initialize_usage(mode)
    max_retries = initialize_retrying(max_retries, is_async=False)

    try:
        response = None
        for attempt in max_retries:
            with attempt:
                logger.debug(
                    f"Retrying, attempt: {attempt.retry_state.attempt_number}"
                )
                try:
                    hooks.emit_completion_arguments(*args, **kwargs)
                    response = func(*args, **kwargs)
                    hooks.emit_completion_response(response)
                    response = update_total_usage(
                        response=response, total_usage=total_usage
                    )

                    # TODO: remove this
                    print(f"instructor.retry.py: {response}")

                    return process_response(  # type: ignore
                        response=response,
                        response_model=response_model,
                        validation_context=context,
                        strict=strict,
                        mode=mode,
                        stream=kwargs.get("stream", False),
                    )
                except (ValidationError, JSONDecodeError) as e:
                    logger.debug(f"Parse error: {e}")
                    hooks.emit_parse_error(e)
                    kwargs = handle_reask_kwargs(
                        kwargs=kwargs,
                        mode=mode,
                        response=response,
                        exception=e,
                    )
                    raise e
    except RetryError as e:
        logger.debug(f"Retry error: {e}")
        raise InstructorRetryException(
            e.last_attempt._exception,
            last_completion=response,
            n_attempts=attempt.retry_state.attempt_number,
            #! deprecate messages soon
            messages=kwargs.get(
                "messages",
                kwargs.get("contents", kwargs.get("chat_history", [])),
            ),
            create_kwargs=kwargs,
            total_usage=total_usage,
        ) from e


async def retry_async(
    func: Callable[T_ParamSpec, T_Retval],
    response_model: type[T_Model] | None,
    args: Any,
    kwargs: Any,
    context: dict[str, Any] | None = None,
    max_retries: int | AsyncRetrying = 1,
    strict: bool | None = None,
    mode: Mode = Mode.TOOLS,
    hooks: Hooks | None = None,
) -> T_Model | None:
    """
    Retry an asynchronous function upon specified exceptions.

    Args:
        func (Callable[T_ParamSpec, T_Retval]): The asynchronous function to retry.
        response_model (Optional[type[T_Model]]): The model to validate the response against.
        context (Optional[Dict[str, Any]]): Additional context for validation.
        args (Any): Positional arguments for the function.
        kwargs (Any): Keyword arguments for the function.
        max_retries (int | AsyncRetrying, optional): Maximum number of retries or an async retrying object. Defaults to 1.
        strict (Optional[bool], optional): Strict mode flag. Defaults to None.
        mode (Mode, optional): The mode of operation. Defaults to Mode.TOOLS.
        hooks (Optional[Hooks], optional): Hooks for emitting events. Defaults to None.

    Returns:
        T_Model | None: The processed response model or None.

    Raises:
        InstructorRetryException: If all retry attempts fail.
    """
    hooks = hooks or Hooks()
    total_usage = initialize_usage(mode)
    max_retries = initialize_retrying(max_retries, is_async=True)

    try:
        response = None
        async for attempt in max_retries:
            logger.debug(
                f"Retrying, attempt: {attempt.retry_state.attempt_number}"
            )
            with attempt:
                try:
                    hooks.emit_completion_arguments(*args, **kwargs)
                    response: ChatCompletion = await func(*args, **kwargs)
                    hooks.emit_completion_response(response)
                    response = update_total_usage(
                        response=response, total_usage=total_usage
                    )

                    return await process_response_async(
                        response=response,
                        response_model=response_model,
                        validation_context=context,
                        strict=strict,
                        mode=mode,
                        stream=kwargs.get("stream", False),
                    )
                except (
                    ValidationError,
                    JSONDecodeError,
                    AsyncValidationError,
                ) as e:
                    logger.debug(f"Parse error: {e}")
                    hooks.emit_parse_error(e)
                    kwargs = handle_reask_kwargs(
                        kwargs=kwargs,
                        mode=mode,
                        response=response,
                        exception=e,
                    )
                    raise e
    except RetryError as e:
        logger.debug(f"Retry error: {e}")
        raise InstructorRetryException(
            e.last_attempt._exception,
            last_completion=response,
            n_attempts=attempt.retry_state.attempt_number,
            #! deprecate messages soon
            messages=kwargs.get(
                "messages",
                kwargs.get("contents", kwargs.get("chat_history", [])),
            ),
            create_kwargs=kwargs,
            total_usage=total_usage,
        ) from e<|MERGE_RESOLUTION|>--- conflicted
+++ resolved
@@ -87,13 +87,9 @@
         completion_tokens_details=CompletionTokensDetails(
             audio_tokens=0, reasoning_tokens=0
         ),
-<<<<<<< HEAD
         prompt_tokens_details=PromptTokensDetails(
             audio_tokens=0, cached_tokens=0
         ),
-=======
-        prompt_tokens_details=PromptTokensDetails(audio_tokens=0, cached_tokens=0),
->>>>>>> 887316c8
     )
     if mode in {Mode.ANTHROPIC_TOOLS, Mode.ANTHROPIC_JSON}:
         from anthropic.types import Usage as AnthropicUsage
