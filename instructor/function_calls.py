import logging
from functools import wraps
from typing import Annotated, Any, Dict, Optional, Type, TypeVar

from docstring_parser import parse
from openai.types.chat import ChatCompletion
<<<<<<< HEAD
from typing import Any, Dict, Optional, Type, List
from instructor.mode import Mode
from instructor.utils import extract_json_from_codeblock
=======
from pydantic import BaseModel, Field, TypeAdapter, create_model

>>>>>>> 38bd2d92
from instructor.exceptions import IncompleteOutputException
from instructor.mode import Mode
from instructor.utils import extract_json_from_codeblock

T = TypeVar("T", bound=BaseModel)

logger = logging.getLogger("instructor")


class OpenAISchema(BaseModel):  # type: ignore[misc]
    @classmethod  # type: ignore[misc]
    @property
    def openai_schema(cls) -> Dict[str, Any]:
        """
        Return the schema in the format of OpenAI's schema as jsonschema

        Note:
            Its important to add a docstring to describe how to best use this class, it will be included in the description attribute and be part of the prompt.

        Returns:
            model_json_schema (dict): A dictionary in the format of OpenAI's schema as jsonschema
        """
        schema = cls.model_json_schema()
        docstring = parse(cls.__doc__ or "")
        parameters = {
            k: v for k, v in schema.items() if k not in ("title", "description")
        }
        for param in docstring.params:
            if (name := param.arg_name) in parameters["properties"] and (
                description := param.description
            ):
                if "description" not in parameters["properties"][name]:
                    parameters["properties"][name]["description"] = description

        parameters["required"] = sorted(
            k for k, v in parameters["properties"].items() if "default" not in v
        )

        if "description" not in schema:
            if docstring.short_description:
                schema["description"] = docstring.short_description
            else:
                schema["description"] = (
                    f"Correctly extracted `{cls.__name__}` with all "
                    f"the required parameters with correct types"
                )

        return {
            "name": schema["title"],
            "description": schema["description"],
            "parameters": parameters,
        }

    @classmethod
    @property
    def anthropic_schema(cls) -> Dict[str, Any]:
        return {
            "name": cls.openai_schema["name"],
            "description": cls.openai_schema["description"],
            "input_schema": cls.model_json_schema(),
        }

    @classmethod
    def from_response(
        cls,
        completion: ChatCompletion,
        validation_context: Optional[Dict[str, Any]] = None,
        strict: Optional[bool] = None,
        mode: Mode = Mode.TOOLS,
    ) -> BaseModel | List[BaseModel]:
        """Execute the function from the response of an openai chat completion

        Parameters:
            completion (openai.ChatCompletion): The response from an openai chat completion
            throw_error (bool): Whether to throw an error if the function call is not detected
            validation_context (dict): The validation context to use for validating the response
            strict (bool): Whether to use strict json parsing
            mode (Mode): The openai completion mode

        Returns:
            cls (OpenAISchema): An instance of the class
        """
        if mode == Mode.ANTHROPIC_TOOLS:
            return cls.parse_anthropic_tools(completion, validation_context, strict)

        if mode == Mode.ANTHROPIC_JSON:
            return cls.parse_anthropic_json(completion, validation_context, strict)

        if mode == Mode.COHERE_TOOLS:
            return cls.parse_cohere_tools(completion, validation_context, strict)

        if completion.choices[0].finish_reason == "length":
            raise IncompleteOutputException()

        if mode == Mode.FUNCTIONS:
            return cls.parse_functions(completion, validation_context, strict)

        if mode in {Mode.TOOLS, Mode.MISTRAL_TOOLS}:
            return cls.parse_tools(completion, validation_context, strict)

        if mode in {Mode.JSON, Mode.JSON_SCHEMA, Mode.MD_JSON}:
            return cls.parse_json(completion, validation_context, strict)

        raise ValueError(f"Invalid patch mode: {mode}")

    @classmethod
    def parse_anthropic_tools(
        cls: Type[BaseModel],
        completion: ChatCompletion,
        validation_context: Optional[Dict[str, Any]] = None,
        strict: Optional[bool] = None,
    ) -> BaseModel:
<<<<<<< HEAD
        from anthropic.types import Message

        assert isinstance(completion, Message)

        tool_call = [c.input for c in completion.content if c.type == "tool_use"][0]
=======
        tool_calls = [c.input for c in completion.content if c.type == "tool_use"]

        tool_calls_validator = TypeAdapter(
            Annotated[list, Field(min_length=1, max_length=1)]
        )
        tool_call = tool_calls_validator.validate_python(tool_calls)[0]
>>>>>>> 38bd2d92

        return cls.model_validate(
            tool_call, context=validation_context, strict=strict
        )  # type:ignore

    @classmethod
    def parse_anthropic_json(
        cls: Type[BaseModel],
        completion,
        validation_context: Optional[Dict[str, Any]] = None,
        strict: Optional[bool] = None,
    ) -> BaseModel:
        from anthropic.types import Message

        assert isinstance(completion, Message)

        text = completion.content[0].text
        extra_text = extract_json_from_codeblock(text)
        return cls.model_validate_json(
            extra_text, context=validation_context, strict=strict
        )

    @classmethod
    def parse_cohere_tools(
        cls: Type[BaseModel],
        completion,
        validation_context: Optional[Dict[str, Any]] = None,
        strict: Optional[bool] = None,
    ) -> BaseModel:
        text = completion.text
        extra_text = extract_json_from_codeblock(text)
        return cls.model_validate_json(
            extra_text, context=validation_context, strict=strict
        )

    @classmethod
    def parse_functions(
        cls: Type[BaseModel],
        completion: ChatCompletion,
        validation_context: Optional[Dict[str, Any]] = None,
        strict: Optional[bool] = None,
    ) -> BaseModel | List[BaseModel]:
        models = []
        for choice in completion.choices:
            message = choice.message
            assert (
                message.function_call.name == cls.openai_schema["name"]  # type: ignore[index]
            ), "Function name does not match"
            model = cls.model_validate_json(
                message.function_call.arguments,  # type: ignore[attr-defined]
                context=validation_context,
                strict=strict,
            )
            models.append(model)
        return models if len(models) > 1 else models[0]

    @classmethod
    def parse_tools(
        cls: Type[BaseModel],
        completion: ChatCompletion,
        validation_context: Optional[Dict[str, Any]] = None,
        strict: Optional[bool] = None,
    ) -> BaseModel | List[BaseModel]:
        models = []
        for choice in completion.choices:
            message = choice.message
            assert (
                len(message.tool_calls or []) == 1
            ), "Instructor does not support multiple tool calls per message, use List[Model] instead."
            tool_call = message.tool_calls[0]  # type: ignore
            assert (
                tool_call.function.name == cls.openai_schema["name"]  # type: ignore[index]
            ), "Tool name does not match"
            model = cls.model_validate_json(
                tool_call.function.arguments,
                context=validation_context,
                strict=strict,
            )
            models.append(model)
        return models if len(models) > 1 else models[0]

    @classmethod
    def parse_json(
        cls: Type[BaseModel],
        completion: ChatCompletion,
        validation_context: Optional[Dict[str, Any]] = None,
        strict: Optional[bool] = None,
    ) -> BaseModel | List[BaseModel]:
        models = []
        for choice in completion.choices:
            message = choice.message.content or ""
            message = extract_json_from_codeblock(message)
            model = cls.model_validate_json(
                message,
                context=validation_context,
                strict=strict,
            )
            models.append(model)
        return models if len(models) > 1 else models[0]


def openai_schema(cls: Type[BaseModel]) -> OpenAISchema:
    if not issubclass(cls, BaseModel):
        raise TypeError("Class must be a subclass of pydantic.BaseModel")

    return wraps(cls, updated=())(
        create_model(
            cls.__name__ if hasattr(cls, "__name__") else str(cls),
            __base__=(cls, OpenAISchema),
        )
    )  # type: ignore[all]<|MERGE_RESOLUTION|>--- conflicted
+++ resolved
@@ -1,17 +1,9 @@
 import logging
 from functools import wraps
-from typing import Annotated, Any, Dict, Optional, Type, TypeVar
-
+from typing import Annotated, Any, Dict, Optional, Type, TypeVar, List
 from docstring_parser import parse
 from openai.types.chat import ChatCompletion
-<<<<<<< HEAD
-from typing import Any, Dict, Optional, Type, List
-from instructor.mode import Mode
-from instructor.utils import extract_json_from_codeblock
-=======
 from pydantic import BaseModel, Field, TypeAdapter, create_model
-
->>>>>>> 38bd2d92
 from instructor.exceptions import IncompleteOutputException
 from instructor.mode import Mode
 from instructor.utils import extract_json_from_codeblock
@@ -124,20 +116,12 @@
         validation_context: Optional[Dict[str, Any]] = None,
         strict: Optional[bool] = None,
     ) -> BaseModel:
-<<<<<<< HEAD
-        from anthropic.types import Message
-
-        assert isinstance(completion, Message)
-
-        tool_call = [c.input for c in completion.content if c.type == "tool_use"][0]
-=======
         tool_calls = [c.input for c in completion.content if c.type == "tool_use"]
 
         tool_calls_validator = TypeAdapter(
             Annotated[list, Field(min_length=1, max_length=1)]
         )
         tool_call = tool_calls_validator.validate_python(tool_calls)[0]
->>>>>>> 38bd2d92
 
         return cls.model_validate(
             tool_call, context=validation_context, strict=strict
