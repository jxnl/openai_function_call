from typing import Type, TypeVar, Self
from docstring_parser import parse
from functools import wraps
from pydantic import BaseModel, create_model
from instructor.exceptions import IncompleteOutputException
import enum
import warnings

T = TypeVar("T")


class Mode(enum.Enum):
    """The mode to use for patching the client"""

    FUNCTIONS: str = "function_call"
    PARALLEL_TOOLS: str = "parallel_tool_call"
    TOOLS: str = "tool_call"
    JSON: str = "json_mode"
    MD_JSON: str = "markdown_json_mode"
    JSON_SCHEMA: str = "json_schema_mode"

    def __new__(cls, value):
        member = object.__new__(cls)
        member._value_ = value

        # Deprecation warning for FUNCTIONS
        if value == "function_call":
            warnings.warn(
                "FUNCTIONS is deprecated and will be removed in future versions",
                DeprecationWarning,
                stacklevel=2,
            )

        return member


class OpenAISchema(BaseModel):
    @classmethod
    @property
    def openai_schema(cls):
        """
        Return the schema in the format of OpenAI's schema as jsonschema

        Note:
            Its important to add a docstring to describe how to best use this class, it will be included in the description attribute and be part of the prompt.

        Returns:
            model_json_schema (dict): A dictionary in the format of OpenAI's schema as jsonschema
        """
        schema = cls.model_json_schema()
        docstring = parse(cls.__doc__ or "")
        parameters = {
            k: v for k, v in schema.items() if k not in ("title", "description")
        }
        for param in docstring.params:
            if (name := param.arg_name) in parameters["properties"] and (
                description := param.description
            ):
                if "description" not in parameters["properties"][name]:
                    parameters["properties"][name]["description"] = description

        parameters["required"] = sorted(
            k for k, v in parameters["properties"].items() if "default" not in v
        )

        if "description" not in schema:
            if docstring.short_description:
                schema["description"] = docstring.short_description
            else:
                schema["description"] = (
                    f"Correctly extracted `{cls.__name__}` with all "
                    f"the required parameters with correct types"
                )

        return {
            "name": schema["title"],
            "description": schema["description"],
            "parameters": parameters,
        }

    @classmethod
    def from_response(
        cls,
        completion: T,
        validation_context: dict = None,
        strict: bool = None,
        mode: Mode = Mode.TOOLS,
    ) -> Self:
        """Execute the function from the response of an openai chat completion

        Parameters:
            completion (openai.ChatCompletion): The response from an openai chat completion
            throw_error (bool): Whether to throw an error if the function call is not detected
            validation_context (dict): The validation context to use for validating the response
            strict (bool): Whether to use strict json parsing
            mode (Mode): The openai completion mode
<<<<<<< HEAD
=======
            stream_multitask (bool): Whether to stream a multitask response

        Returns:
            cls (OpenAISchema): An instance of the class
        """
        if completion.choices[0].finish_reason == "length":
            raise IncompleteOutputException()

        message = completion.choices[0].message

        if mode == Mode.FUNCTIONS:
            assert (
                message.function_call.name == cls.openai_schema["name"]
            ), "Function name does not match"
            return cls.model_validate_json(
                message.function_call.arguments,
                context=validation_context,
                strict=strict,
            )
        elif mode == Mode.TOOLS:
            assert (
                len(message.tool_calls) == 1
            ), "Instructor does not support multiple tool calls, use List[Model] instead."
            tool_call = message.tool_calls[0]
            assert (
                tool_call.function.name == cls.openai_schema["name"]
            ), "Tool name does not match"
            return cls.model_validate_json(
                tool_call.function.arguments,
                context=validation_context,
                strict=strict,
            )
        elif mode in {Mode.JSON, Mode.JSON_SCHEMA, Mode.MD_JSON}:
            return cls.model_validate_json(
                message.content,
                context=validation_context,
                strict=strict,
            )
        else:
            raise ValueError(f"Invalid patch mode: {mode}")

    @classmethod
    async def from_response_async(
        cls,
        completion,
        validation_context: dict = None,
        strict: bool = None,
        mode: Mode = Mode.TOOLS,
        stream_multitask: bool = False,
        stream_partial: bool = False,
    ):
        """Execute the function from the response of an openai chat completion

        Parameters:
            completion (openai.ChatCompletion): The response from an openai chat completion
            validation_context (dict): The validation context to use for validating the response
            strict (bool): Whether to use strict json parsing
            mode (Mode): The openai completion mode
            stream_multitask (bool): Whether to stream a multitask response
>>>>>>> c7f1ceeb

        Returns:
            cls (OpenAISchema): An instance of the class
        """
        if completion.choices[0].finish_reason == "length":
            raise IncompleteOutputException()

        message = completion.choices[0].message

        if mode == Mode.FUNCTIONS:
            assert (
                message.function_call.name == cls.openai_schema["name"]
            ), "Function name does not match"
            return cls.model_validate_json(
                message.function_call.arguments,
                context=validation_context,
                strict=strict,
            )
        elif mode == Mode.TOOLS:
            assert (
                len(message.tool_calls) == 1
            ), "Instructor does not support multiple tool calls, use List[Model] instead."
            tool_call = message.tool_calls[0]
            assert (
                tool_call.function.name == cls.openai_schema["name"]
            ), "Tool name does not match"
            return cls.model_validate_json(
                tool_call.function.arguments,
                context=validation_context,
                strict=strict,
            )
        elif mode in {Mode.JSON, Mode.JSON_SCHEMA, Mode.MD_JSON}:
            return cls.model_validate_json(
                message.content,
                context=validation_context,
                strict=strict,
            )
        else:
            raise ValueError(f"Invalid patch mode: {mode}")


def openai_schema(cls: Type[BaseModel]) -> OpenAISchema:
    if not issubclass(cls, BaseModel):
        raise TypeError("Class must be a subclass of pydantic.BaseModel")

    return wraps(cls, updated=())(
        create_model(
            cls.__name__,
            __base__=(cls, OpenAISchema),
        )
    )<|MERGE_RESOLUTION|>--- conflicted
+++ resolved
@@ -94,68 +94,6 @@
             validation_context (dict): The validation context to use for validating the response
             strict (bool): Whether to use strict json parsing
             mode (Mode): The openai completion mode
-<<<<<<< HEAD
-=======
-            stream_multitask (bool): Whether to stream a multitask response
-
-        Returns:
-            cls (OpenAISchema): An instance of the class
-        """
-        if completion.choices[0].finish_reason == "length":
-            raise IncompleteOutputException()
-
-        message = completion.choices[0].message
-
-        if mode == Mode.FUNCTIONS:
-            assert (
-                message.function_call.name == cls.openai_schema["name"]
-            ), "Function name does not match"
-            return cls.model_validate_json(
-                message.function_call.arguments,
-                context=validation_context,
-                strict=strict,
-            )
-        elif mode == Mode.TOOLS:
-            assert (
-                len(message.tool_calls) == 1
-            ), "Instructor does not support multiple tool calls, use List[Model] instead."
-            tool_call = message.tool_calls[0]
-            assert (
-                tool_call.function.name == cls.openai_schema["name"]
-            ), "Tool name does not match"
-            return cls.model_validate_json(
-                tool_call.function.arguments,
-                context=validation_context,
-                strict=strict,
-            )
-        elif mode in {Mode.JSON, Mode.JSON_SCHEMA, Mode.MD_JSON}:
-            return cls.model_validate_json(
-                message.content,
-                context=validation_context,
-                strict=strict,
-            )
-        else:
-            raise ValueError(f"Invalid patch mode: {mode}")
-
-    @classmethod
-    async def from_response_async(
-        cls,
-        completion,
-        validation_context: dict = None,
-        strict: bool = None,
-        mode: Mode = Mode.TOOLS,
-        stream_multitask: bool = False,
-        stream_partial: bool = False,
-    ):
-        """Execute the function from the response of an openai chat completion
-
-        Parameters:
-            completion (openai.ChatCompletion): The response from an openai chat completion
-            validation_context (dict): The validation context to use for validating the response
-            strict (bool): Whether to use strict json parsing
-            mode (Mode): The openai completion mode
-            stream_multitask (bool): Whether to stream a multitask response
->>>>>>> c7f1ceeb
 
         Returns:
             cls (OpenAISchema): An instance of the class
