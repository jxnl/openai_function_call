--- conflicted
+++ resolved
@@ -81,7 +81,6 @@
             "input_schema": cls.model_json_schema(),
         }
 
-<<<<<<< HEAD
     @classproperty
     def gemini_schema(cls) -> Any:
         import google.generativeai.types as genai_types
@@ -92,27 +91,6 @@
             parameters=map_to_gemini_function_schema(cls.openai_schema["parameters"]),
         )
         return function
-=======
-    def has_async_validators(self):
-        has_validators = (
-            len(self.__class__.get_async_validators()) > 0
-            or len(self.get_async_model_validators()) > 0
-        )
-
-        for _, attribute_value in self.__dict__.items():
-            if isinstance(attribute_value, OpenAISchema):
-                has_validators = (
-                    has_validators or attribute_value.has_async_validators()
-                )
-
-                # List of items too
-            if isinstance(attribute_value, (list, set, tuple)):
-                for item in attribute_value:
-                    if isinstance(item, OpenAISchema):
-                        has_validators = has_validators or item.has_async_validators()
-
-        return has_validators
->>>>>>> 9bfb8589
 
     @classmethod
     def from_response(
@@ -152,13 +130,11 @@
         if mode == Mode.GEMINI_JSON:
             return cls.parse_gemini_json(completion, validation_context, strict)
 
-<<<<<<< HEAD
         if mode == Mode.GEMINI_TOOLS:
             return cls.parse_gemini_tools(completion, validation_context, strict)
-=======
+
         if mode == Mode.COHERE_JSON_SCHEMA:
             return cls.parse_cohere_json_schema(completion, validation_context, strict)
->>>>>>> 9bfb8589
 
         if completion.choices[0].finish_reason == "length":
             raise IncompleteOutputException(last_completion=completion)
